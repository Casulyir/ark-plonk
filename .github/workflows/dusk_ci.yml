--- conflicted
+++ resolved
@@ -70,18 +70,8 @@
     runs-on: ubuntu-latest
     steps:
       - uses: actions/checkout@v2
-<<<<<<< HEAD
-      - uses: actions-rs/toolchain@v1
-        with:
-          profile: minimal
-      - uses: actions-rs/cargo@v1
-        with:
-          command: doc
-          args: --features nightly --lib -- --html-in-header docs/katex-header.html -D warnings
-=======
       - run: make doc
       - run: make doc-internal
->>>>>>> f12e45e7
 
   fmt:
       name: Rustfmt
